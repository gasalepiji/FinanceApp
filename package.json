--- conflicted
+++ resolved
@@ -1,10 +1,6 @@
 {
   "name": "finance-manager",
-<<<<<<< HEAD
-  "version": "6.1.12",
-=======
   "version": "6.1.32",
->>>>>>> cf06204e
   "type": "module",
   "description": "Personal finance management website",
   "main": "server.js",
